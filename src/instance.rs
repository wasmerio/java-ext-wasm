use crate::{
    exception::{joption_or_throw, runtime_error, Error},
    memory::Memory,
    types::{jptr, Pointer},
    value::{Value, DOUBLE_CLASS, FLOAT_CLASS, INT_CLASS, LONG_CLASS},
};
use jni::{
<<<<<<< HEAD
    errors,
    objects::{GlobalRef, JByteBuffer, JClass, JObject, JString, JValue},
=======
    objects::{GlobalRef, JClass, JObject, JString, JValue},
>>>>>>> 6ff475fa
    sys::{jbyteArray, jobjectArray},
    JNIEnv,
};
use std::{cell::Cell, collections::HashMap, convert::TryFrom, panic, rc::Rc};
use wasmer_runtime::{imports, instantiate, memory::MemoryView, Export, Value as WasmValue};
use wasmer_runtime_core as core;

pub struct Instance {
    #[allow(unused)]
    pub java_instance_object: GlobalRef,
    instance: Rc<core::Instance>,
    pub memories: HashMap<String, Memory>,
}

impl Instance {
    fn new(
        java_instance_object: GlobalRef,
        module_bytes: Vec<u8>,
    ) -> Result<Self, Error> {
        let module_bytes = module_bytes.as_slice();
        let imports = imports! {};
        let instance = match instantiate(module_bytes, &imports) {
            Ok(instance) => Rc::new(instance),
            Err(e) => {
                return Err(runtime_error(format!(
                    "Failed to instantiate the module: {}",
                    e
                )))
            }
        };

<<<<<<< HEAD
        let memories: HashMap<String, Memory> = instance
            .exports()
            .filter_map(|(export_name, export)| match export {
                Export::Memory(memory) => Some((export_name, Memory::new(Rc::new(memory)))),
                _ => None,
            })
            .collect();

        let instance_wrapper = Self {
            java_instance_object,
            instance,
            memories,
        };

        instance_wrapper
            .set_exported_functions(&env)
            .map_err(|e| runtime_error(format!("Failed to set the exported functions: {}", e)))?;

        Ok(instance_wrapper)
=======
        Ok(Self {
            java_instance_object,
            instance,
        })
>>>>>>> 6ff475fa
    }

    fn call_exported_function(
        &self,
        export_name: String,
        arguments: Vec<WasmValue>,
    ) -> Result<Vec<WasmValue>, Error> {
        let function = self.instance.dyn_func(&export_name).map_err(|_| {
            runtime_error(format!(
                "Exported function `{}` does not exist",
                export_name
            ))
        })?;

        function
            .call(arguments.as_slice())
            .map_err(|e| runtime_error(format!("{}", e)))
    }
}

#[no_mangle]
pub extern "system" fn Java_org_wasmer_Instance_nativeInstantiate(
    env: JNIEnv,
    _class: JClass,
    this: JObject,
    module_bytes: jbyteArray,
) -> jptr {
    let output = panic::catch_unwind(|| {
        let module_bytes = env.convert_byte_array(module_bytes)?;
        let java_instance = env.new_global_ref(this)?;

        let instance = Instance::new(java_instance, module_bytes)?;

        Ok(Pointer::new(instance).into())
    });

    joption_or_throw(&env, output).unwrap_or(0)
}

#[no_mangle]
pub extern "system" fn Java_org_wasmer_Instance_nativeDrop(
    _env: JNIEnv,
    _class: JClass,
    instance_pointer: jptr,
) {
    let _: Pointer<Instance> = instance_pointer.into();
}

#[no_mangle]
pub extern "system" fn Java_org_wasmer_Instance_nativeCall<'a>(
    env: JNIEnv<'a>,
    _class: JClass,
    instance_pointer: jptr,
    export_name: JString,
    arguments_pointer: jobjectArray,
) -> jobjectArray {
    let output = panic::catch_unwind(|| {
        let instance: &Instance = Into::<Pointer<Instance>>::into(instance_pointer).borrow();
        let export_name: String = env
            .get_string(export_name)
            .expect("Failed to get Java string")
            .into();

        let arguments_length = env.get_array_length(arguments_pointer).unwrap();

        let arguments: Vec<JObject> = (0..arguments_length)
            .map(|i| {
                env.get_object_array_element(arguments_pointer, i)
                    .expect("Failed to get Java object")
            })
            .collect();

        let results = instance.call_exported_function(
            export_name,
            arguments
                .iter()
                .map(|argument| {
                    Value::try_from((&env, *argument))
                        .expect("Failed to convert an argument to a WebAssembly value")
                        .inner()
                })
                .collect(),
        )?;

        let obj_array = env
            .new_object_array(
                i32::try_from(results.len()).unwrap(),
                "java/lang/Object",
                JObject::null(),
            )
            .expect("Failed to create a Java object array");
        if results.len() > 0 {
            for (i, result) in results.iter().enumerate() {
                let obj = match result {
                    WasmValue::I32(val) => env.new_object(INT_CLASS, "(I)V", &[JValue::from(*val)]),
                    WasmValue::I64(val) => {
                        env.new_object(LONG_CLASS, "(J)V", &[JValue::from(*val)])
                    }
                    WasmValue::F32(val) => {
                        env.new_object(FLOAT_CLASS, "(F)V", &[JValue::from(*val)])
                    }
                    WasmValue::F64(val) => {
                        env.new_object(DOUBLE_CLASS, "(D)V", &[JValue::from(*val)])
                    }
                    _ => unreachable!(),
                };
                env.set_object_array_element(
                    obj_array,
                    i as i32,
                    obj.expect("Failed to create a Java object"),
                )
                .expect("Failed to set a Java object element");
            }
            Ok(obj_array)
        } else {
            Ok(JObject::null().into_inner())
        }
    });

    joption_or_throw(&env, output).unwrap_or(JObject::null().into_inner())
}

#[no_mangle]
<<<<<<< HEAD
pub extern "system" fn Java_org_wasmer_Instance_nativeInitializeExportedMemories(
=======
pub extern "system" fn Java_org_wasmer_Instance_nativeInitializeExportedFunctions(
>>>>>>> 6ff475fa
    env: JNIEnv,
    _class: JClass,
    instance_pointer: jptr,
) {
    let output = panic::catch_unwind(|| {
        let instance: &Instance = Into::<Pointer<Instance>>::into(instance_pointer).borrow();
<<<<<<< HEAD

        let memories_object = env
            .get_field(
                instance.java_instance_object.as_obj(),
                "memories",
                "Lorg/wasmer/Memories;",
            )?
            .l()?;
        let inner_object = env
            .get_field(memories_object, "inner", "Ljava/util/Map;")?
            .l()?;
        let jmap = env.get_map(inner_object)?;

        let memory_class = env.find_class("org/wasmer/Memory")?;

        for (export_name, memory) in &instance.memories {
            let name = env.new_string(export_name)?;

            let memory_object = env.new_object(memory_class, "()V", &[])?;
            let java_buffer: JByteBuffer = env
                .get_field(memory_object, "inner", "Ljava/nio/ByteBuffer;")?
                .l()?
                .into();
            let mut _buffer = env.get_direct_buffer_address(java_buffer)?;

            let view: MemoryView<u8> = memory.memory.view();
            _buffer = unsafe {
                std::slice::from_raw_parts_mut(
                    view[..].as_ptr() as *mut Cell<u8> as *mut u8,
                    view.len(),
                )
            };

            jmap.put(*name, memory_object)?;
=======
        let exports_object: JObject = env
            .get_field(
                instance.java_instance_object.as_obj(),
                "exports",
                "Lorg/wasmer/Exports;",
            )?
            .l()?;

        for (export_name, export) in instance.instance.exports() {
            if let Export::Function { .. } = export {
                let name = env.new_string(export_name)?;

                env.call_method(
                    exports_object,
                    "addExportedFunction",
                    "(Ljava/lang/String;)V",
                    &[JObject::from(name).into()],
                )?;
            }
>>>>>>> 6ff475fa
        }
        Ok(())
    });

<<<<<<< HEAD
    joption_or_throw(&env, output).unwrap_or(());
=======
    joption_or_throw(&env, output).unwrap_or(())
>>>>>>> 6ff475fa
}<|MERGE_RESOLUTION|>--- conflicted
+++ resolved
@@ -5,12 +5,8 @@
     value::{Value, DOUBLE_CLASS, FLOAT_CLASS, INT_CLASS, LONG_CLASS},
 };
 use jni::{
-<<<<<<< HEAD
     errors,
     objects::{GlobalRef, JByteBuffer, JClass, JObject, JString, JValue},
-=======
-    objects::{GlobalRef, JClass, JObject, JString, JValue},
->>>>>>> 6ff475fa
     sys::{jbyteArray, jobjectArray},
     JNIEnv,
 };
@@ -42,7 +38,6 @@
             }
         };
 
-<<<<<<< HEAD
         let memories: HashMap<String, Memory> = instance
             .exports()
             .filter_map(|(export_name, export)| match export {
@@ -51,23 +46,11 @@
             })
             .collect();
 
-        let instance_wrapper = Self {
+        Ok(Self {
             java_instance_object,
             instance,
             memories,
-        };
-
-        instance_wrapper
-            .set_exported_functions(&env)
-            .map_err(|e| runtime_error(format!("Failed to set the exported functions: {}", e)))?;
-
-        Ok(instance_wrapper)
-=======
-        Ok(Self {
-            java_instance_object,
-            instance,
         })
->>>>>>> 6ff475fa
     }
 
     fn call_exported_function(
@@ -189,20 +172,49 @@
 
     joption_or_throw(&env, output).unwrap_or(JObject::null().into_inner())
 }
-
-#[no_mangle]
-<<<<<<< HEAD
+  
+#[no_mangle]
+pub extern "system" fn Java_org_wasmer_Instance_nativeInitializeExportedFunctions(
+    env: JNIEnv,
+    _class: JClass,
+    instance_pointer: jptr,
+) {
+    let output = panic::catch_unwind(|| {
+        let instance: &Instance = Into::<Pointer<Instance>>::into(instance_pointer).borrow();
+      
+        let exports_object: JObject = env
+            .get_field(
+                instance.java_instance_object.as_obj(),
+                "exports",
+                "Lorg/wasmer/Exports;",
+            )?
+            .l()?;
+
+        for (export_name, export) in instance.instance.exports() {
+            if let Export::Function { .. } = export {
+                let name = env.new_string(export_name)?;
+
+                env.call_method(
+                    exports_object,
+                    "addExportedFunction",
+                    "(Ljava/lang/String;)V",
+                    &[JObject::from(name).into()],
+                )?;
+            }
+        }
+        Ok(())
+    });
+    joption_or_throw(&env, output).unwrap_or(())
+}
+
+#[no_mangle]
 pub extern "system" fn Java_org_wasmer_Instance_nativeInitializeExportedMemories(
-=======
-pub extern "system" fn Java_org_wasmer_Instance_nativeInitializeExportedFunctions(
->>>>>>> 6ff475fa
     env: JNIEnv,
     _class: JClass,
     instance_pointer: jptr,
 ) {
     let output = panic::catch_unwind(|| {
         let instance: &Instance = Into::<Pointer<Instance>>::into(instance_pointer).borrow();
-<<<<<<< HEAD
 
         let memories_object = env
             .get_field(
@@ -237,34 +249,8 @@
             };
 
             jmap.put(*name, memory_object)?;
-=======
-        let exports_object: JObject = env
-            .get_field(
-                instance.java_instance_object.as_obj(),
-                "exports",
-                "Lorg/wasmer/Exports;",
-            )?
-            .l()?;
-
-        for (export_name, export) in instance.instance.exports() {
-            if let Export::Function { .. } = export {
-                let name = env.new_string(export_name)?;
-
-                env.call_method(
-                    exports_object,
-                    "addExportedFunction",
-                    "(Ljava/lang/String;)V",
-                    &[JObject::from(name).into()],
-                )?;
-            }
->>>>>>> 6ff475fa
         }
         Ok(())
     });
-
-<<<<<<< HEAD
-    joption_or_throw(&env, output).unwrap_or(());
-=======
     joption_or_throw(&env, output).unwrap_or(())
->>>>>>> 6ff475fa
 }