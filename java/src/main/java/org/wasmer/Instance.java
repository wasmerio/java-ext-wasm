--- conflicted
+++ resolved
@@ -4,16 +4,11 @@
     private native long nativeInstantiate(Instance self, byte[] moduleBytes) throws RuntimeException;
     private native void nativeDrop(long instancePointer);
     protected native Object[] nativeCall(long instancePointer, String exportName, Object[] arguments) throws RuntimeException;
-<<<<<<< HEAD
+    private static native void nativeInitializeExportedFunctions(long instancePointer);
     private static native void nativeInitializeExportedMemories(long instancePointer);
 
-    public final Export exports;
-    public Memories memories;
-=======
-    private static native void nativeInitializeExportedFunctions(long instancePointer);
-
     public final Exports exports;
->>>>>>> 6ff475fa
+    public final Memories memories;
     protected long instancePointer;
 
     static {
@@ -21,23 +16,14 @@
     }
 
     public Instance(byte[] moduleBytes) throws RuntimeException {
-<<<<<<< HEAD
-        // Should make an export object and set it up to exports field
-        // before pass an instance object to Rust. Otherwise, the exports field is null.
-        this.exports = new Export(this);
+        this.exports = new Exports(this);
         this.memories = new Memories();
-=======
-        this.exports = new Exports(this);
->>>>>>> 6ff475fa
 
         long instancePointer = this.nativeInstantiate(this, moduleBytes);
         this.instancePointer = instancePointer;
 
-<<<<<<< HEAD
+        this.nativeInitializeExportedFunctions(instancePointer);
         this.nativeInitializeExportedMemories(instancePointer);
-=======
-        this.nativeInitializeExportedFunctions(instancePointer);
->>>>>>> 6ff475fa
     }
 
     public void close() {
